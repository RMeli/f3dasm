--- conflicted
+++ resolved
@@ -2,13 +2,8 @@
 Example on how to define a DoE
 This example will be moved to the documentation
 """
-<<<<<<< HEAD
+
 from f3dasm.doe.doevars import  DoeVars
-=======
-from f3dasm.doe.doevars import CilinderMicrostructure, DoeVars, Material, CircleMicrostructure, RVE, DoeVars
-from dataclasses import asdict
->>>>>>> 1dbe7066
-
 
 # define variables for the DoE as a dictionary, for example
 vars = {
@@ -21,35 +16,7 @@
     'material2': { 'CARBON': {'x': 2} },
     }
 
-<<<<<<< HEAD
 doe = DoeVars(vars)
-=======
-# define material for RVE and microstructure
-# material  must be defined as an list of 'elements', which 
-# are declared as dictionarinaries containing a 'name' and a list of parameters
-# ('params') also declared as dictionaries. However, the names and number of elements 
-# and parameters can vary
-mat1 = Material({'elements': [ {'name': 'STEEL', 'params': {'param1': 1, 'param2': 2}},
-                    {'name': 'CARBON', 'params': {'param1': 3, 'param2': 4, 'param3': 'value3'} }
-                    ]
-                })
-
-mat2 = Material({'elements': [{'name': 'CARBON', 'params': {'param1': 3, 'param2': 4, 'param3': 'value3'}}
-                    ]
-                })
-
-
-# create a microstructure 
-#circle
-micro = CircleMicrostructure(material=mat2, diameter=0.3)
-
-#cilinder
-micro2 = CilinderMicrostructure(material=mat1, diameter=0.3, length=1.0)
-
-# create RVE
-rve = RVE(Lc=4,material=mat1, microstructure=micro, dimesionality=2)
-doe = DoeVars(boundary_conditions=components, rve=rve)
->>>>>>> 1dbe7066
 
 print('DoEVars definition:')
 print(doe)
