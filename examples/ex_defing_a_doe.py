"""
Example on how to define a DoE
This example will be moved to the documentation
"""
<<<<<<< HEAD
from f3dasm.doe.doevars import  DoeVars
from f3dasm.doe.sampling import SalibSobol
=======

from f3dasm.doe.doevars import  DoeVars
>>>>>>> a854c31d

# define variables for the DoE as a dictionary, for example
vars = {'Fs': SalibSobol(5, {'F11':[-0.15, 1], 'F12':[-0.1,0.15], 'F22':[-0.2, 1]}),
            'R': SalibSobol(3, {'radius': [0.3, 0.5]}),
            'particle': { 
                'name': 'NeoHookean',
                'E': [0.3, 0.5], 
                'nu': 0.4 
                } ,
            'matrix': {  
                'name': 'SaintVenant',  
                'E': [5, 200, 300],
                'nu': 0.3
                }
            }

doe = DoeVars(vars)

print('DoEVars definition:')
print(doe)

print('\n DoEVars summary information:')
print(doe.info())

# Compute sampling and combinations
doe.do_sampling()

print('\n Pandas dataframe with compbined-sampled values:')
print(doe.data)<|MERGE_RESOLUTION|>--- conflicted
+++ resolved
@@ -2,13 +2,9 @@
 Example on how to define a DoE
 This example will be moved to the documentation
 """
-<<<<<<< HEAD
+
 from f3dasm.doe.doevars import  DoeVars
 from f3dasm.doe.sampling import SalibSobol
-=======
-
-from f3dasm.doe.doevars import  DoeVars
->>>>>>> a854c31d
 
 # define variables for the DoE as a dictionary, for example
 vars = {'Fs': SalibSobol(5, {'F11':[-0.15, 1], 'F12':[-0.1,0.15], 'F22':[-0.2, 1]}),
