--- conflicted
+++ resolved
@@ -177,11 +177,6 @@
         Domain
             Domain object
         """
-<<<<<<< HEAD
-        # TODO : If lower_bound and upper_bound are similar,
-        #  then it is a constant parameter
-=======
->>>>>>> 12b9fa71
         space = {}
         for name, type in df.dtypes.items():
             if type == 'float64':
