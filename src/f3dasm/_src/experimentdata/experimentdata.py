--- conflicted
+++ resolved
@@ -666,12 +666,8 @@
         ExperimentSample
             The ExperimentSample at the given index.
         """
-<<<<<<< HEAD
-
         output_experiment_sample_dict = self._output_data.get_data_dict(index)
-=======
-        output_experiment_sample_dict = self.output_data.get_data_dict(index)
->>>>>>> a474d155
+
 
         dict_output = {k: (v, self.domain.output_space[k].to_disk)
                        for k, v in output_experiment_sample_dict.items()}
